package soajsGo

import (
	"bytes"
	"context"
	"encoding/json"
	"errors"
	"log"
	"net/http"
	"os"
	"reflect"
	"strconv"
	"strings"
)

type SOAJSObject struct {
	Tenant         Tenant                 `json:"tenant"`
	Urac           Urac                   `json:"urac"`
	ServicesConfig map[string]interface{} `json:"servicesConfig"`
	Device         string                 `json:"device"`
	Geo            map[string]string      `json:"geo"`
	Awareness      Awareness              `json:"awareness"`
	Controller     string                 `json:"controller"`
	Reg            RegistryObj            `json:"reg"`
}

type JSON = map[string]interface{}

var globalConfig JSON

func mapInjectedObject(r *http.Request) (SOAJSData, error) {
	soajsHeader := r.Header.Get("soajsinjectobj")

	if soajsHeader == "" {
		return SOAJSData{}, nil
	}
	var input, output SOAJSData
	if inputType := reflect.TypeOf(soajsHeader).String(); inputType == "string" {
		if jsonError := json.Unmarshal([]byte(soajsHeader), &input); jsonError != nil {
			return SOAJSData{}, errors.New("unable to parse SOAJS header object")
		}
	}

	// map information to output
	output.Tenant = input.Tenant
	output.Key = input.Key
	output.Application = input.Application
	output.Package = input.Package
	output.Device = input.Device
	output.Geo = input.Geo
	output.Urac = input.Urac
	output.Awareness = input.Awareness

	return output, nil
}

func (a Awareness) GetHost(args ...string) string {
	var serviceName, version string
	switch len(args) {
	//controller
	case 1:
		serviceName = args[0]
		//controller, 1
	case 2:
		serviceName = args[0]
		version = args[1]
		//controller, 1, dash [dash is ignored]
	case 3:
		serviceName = args[0]
		version = args[1]
	}

	host := a.Host
	host += ":" + strconv.Itoa(a.Port) + "/"

	if serviceName != "" && strings.ToLower(serviceName) != "controller" {
		host += serviceName + "/"

		if _, err := strconv.Atoi(version); err == nil {
			host += "v" + version + "/"
		}
	}

	return host
}

func soajsMiddleware(next http.Handler) http.Handler {
	return http.HandlerFunc(func(w http.ResponseWriter, r *http.Request) {
		injectObject, err := mapInjectedObject(r)
		if err != nil {
			log.Println(err)
		} else if !injectObject.IsEmpty() {
			middlewareOutput := SOAJSObject{}
			middlewareOutput.Tenant = injectObject.Tenant

			middlewareOutput.Tenant.Key.IKey = injectObject.Key.IKey
			middlewareOutput.Tenant.Key.EKey = injectObject.Key.EKey

			middlewareOutput.Tenant.Application = injectObject.Application
			middlewareOutput.Tenant.Application.Package_acl = injectObject.Package.Acl
			middlewareOutput.Tenant.Application.Package_acl_all_env = injectObject.Package.Acl_all_env

			middlewareOutput.Urac = injectObject.Urac
			middlewareOutput.ServicesConfig = injectObject.Key.Config
			middlewareOutput.Device = injectObject.Device
			middlewareOutput.Geo = injectObject.Geo
			middlewareOutput.Awareness = injectObject.Awareness

			if os.Getenv("SOAJS_REGISTRY_API") != "" && os.Getenv("SOAJS_ENV") != "" {
				middlewareOutput.Reg = regObj
			}

			soajs := context.WithValue(r.Context(), "soajs", middlewareOutput)
			r = r.WithContext(soajs)
		}
		next.ServeHTTP(w, r)
	})
}

func InitMiddleware(config JSON) func(http.Handler) http.Handler {
	globalConfig = config

	serviceName := globalConfig["serviceName"].(string)

	registryApi := os.Getenv("SOAJS_REGISTRY_API")
	soajsEnv := os.Getenv("SOAJS_ENV")
	if soajsEnv != "" && registryApi != "" {
		params := map[string]string{"envCode": strings.ToLower(soajsEnv), "serviceName": serviceName}
		autoReload(params)

		manualDeploy := os.Getenv("SOAJS_DEPLOY_MANUAL")
		if manualDeploy == "1" {
			mwIP := "127.0.0.1"
			if globalConfig["IP"] != nil {
				mwIP = globalConfig["IP"].(string)
			}
			reqUrl := "http://" + registryApi + "/register"
			globalConfig["ip"] = mwIP
			globalConfig["type"] = "service"
			globalConfig["mw"] = true
			globalConfig["group"] = globalConfig["serviceGroup"]
			globalConfig["name"] = globalConfig["serviceName"]
			globalConfig["port"] = globalConfig["servicePort"]
			globalConfig["version"] = globalConfig["serviceVersion"]
			bytesRepresentation, err := json.Marshal(globalConfig)
			if err != nil {
				log.Fatalln(err)
			}
			httpResponse, err := http.Post(reqUrl, "application/json", bytes.NewBuffer(bytesRepresentation))
			if err != nil {
				log.Println("unable to get registry host @ gateway")
				log.Println(err)
			} else {
				defer httpResponse.Body.Close()
			}
		}
	}

<<<<<<< HEAD
	return soajsMiddleware
=======
	return SoajsMiddleware
>>>>>>> cb8f7797
}

func GetRegistry() RegistryObj {
	return regObj
}<|MERGE_RESOLUTION|>--- conflicted
+++ resolved
@@ -156,11 +156,11 @@
 		}
 	}
 
-<<<<<<< HEAD
 	return soajsMiddleware
-=======
-	return SoajsMiddleware
->>>>>>> cb8f7797
+}
+
+func GetRegistry() RegistryObj {
+	return regObj
 }
 
 func GetRegistry() RegistryObj {
